--- conflicted
+++ resolved
@@ -11,16 +11,14 @@
 from fastapi import FastAPI, Depends, HTTPException, Query, Security
 from fastapi.security import HTTPBearer, HTTPAuthorizationCredentials
 from fastapi.middleware.cors import CORSMiddleware
-<<<<<<< HEAD
 from pydantic import BaseModel, Field
-=======
 from pydantic import BaseModel
 from datetime import datetime, timedelta  # Ensure datetime is imported
 from websocket_handler import WebSocketHandler
 from fastapi.responses import PlainTextResponse
 from fastapi.routing import APIRoute
 from starlette.types import Scope, Receive, Send
->>>>>>> 614f6e09
+
 
 # Load environment variables
 load_dotenv()
@@ -299,10 +297,8 @@
         logger.error(f"Unexpected error fetching contributors for {repo_owner}/{repo_name}: {str(e)}", exc_info=True)
         detail_message = str(e) if "GitHub API error" in str(e) else f"An internal error occurred: {type(e).__name__}"
         raise HTTPException(status_code=500, detail=detail_message)
-<<<<<<< HEAD
 
 # --- Run Instructions (as before) ---
-=======
 
 # --- Github API endpoints ---
 @app.get("/repo/stats", summary="Repository Monthly Stats", description="Returns commit, PR, issue, and review stats for the last month and % difference from the month before.")
@@ -688,5 +684,4 @@
 
 
 # --- How to Run (as before) ---
->>>>>>> 614f6e09
 # uvicorn app:app --host 0.0.0.0 --port 8003 --reload